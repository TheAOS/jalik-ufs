const domain = Npm.require('domain');
const fs = Npm.require('fs');
const http = Npm.require('http');
const https = Npm.require('https');
const mkdirp = Npm.require('mkdirp');
const stream = Npm.require('stream');
const URL = Npm.require('url');
const zlib = Npm.require('zlib');


Meteor.startup(() => {
    let path = UploadFS.config.tmpDir;
    let mode = '0744';

    fs.stat(path, (err) => {
        if (err) {
            // Create the temp directory
            mkdirp(path, {mode: mode}, (err) => {
                if (err) {
                    console.error('ufs: cannot create temp directory at ' + path + ' (' + err.message + ')');
                } else {
                    console.log('ufs: temp directory created at ' + path);
                }
            });
        } else {
            // Set directory permissions
            fs.chmod(path, mode, (err) => {
                err && console.error('ufs: cannot set temp directory permissions ' + mode + ' (' + err.message + ')');
            });
        }
    });
});

// Create domain to handle errors
// and possibly avoid server crashes.
let d = domain.create();

d.on('error', (err) => {
    console.error('ufs: ' + err.message);
});

// Allow CORS
WebApp.connectHandlers.use((req, res, next) => {
    res.setHeader("Access-Control-Allow-Methods", "POST");
    res.setHeader("Access-Control-Allow-Origin", "*");
    res.setHeader("Access-Control-Allow-Headers", "Content-Type");
});

// Listen HTTP requests to serve files
WebApp.connectHandlers.use((req, res, next) => {
    // Quick check to see if request should be catch
    if (req.url.indexOf(UploadFS.config.storesPath) === -1) {
        next();
        return;
    }

    // Remove store path
    let parsedUrl = URL.parse(req.url);
    let path = parsedUrl.pathname.substr(UploadFS.config.storesPath.length + 1);

<<<<<<< HEAD
    if (req.method === 'OPTIONS') {
        res.writeHead(200);
        res.end();
=======
    let setCors = ()=> {
        res.setHeader('Access-Control-Allow-Origin', req.headers.origin);
        res.setHeader('Access-Control-Allow-Headers', 'Content-Type');
    }

    if (req.method === "OPTIONS") {
        let regExp = new RegExp('^\/([^\/\?]+)\/([^\/\?]+)$');
        let match = regExp.exec(path);

        // Request is not valid
        if (match === null) {
            res.writeHead(400);
            res.end();
            return;
        }

        // Get store
        let store = UploadFS.getStore(match[1]);
        if (!store) {
            res.writeHead(404);
            res.end();
            return;
        }

        // If a store is found, go ahead and allow the origin
        setCors();

        next();
>>>>>>> e9f39427
    }
    else if (req.method === 'POST') {
        // Get store
        let regExp = new RegExp('^\/([^\/\?]+)\/([^\/\?]+)$');
        let match = regExp.exec(path);

        // Request is not valid
        if (match === null) {
            res.writeHead(400);
            res.end();
            return;
        }

        // Get store
        let store = UploadFS.getStore(match[1]);
        if (!store) {
            res.writeHead(404);
            res.end();
            return;
        }
<<<<<<< HEAD
=======
        // If a store is found, go ahead and allow the origin
        setCors();
>>>>>>> e9f39427

        // Get file
        let fileId = match[2];
        let file = store.getCollection().find(fileId);
        if (!file) {
            res.writeHead(404);
            res.end();
            return;
        }

        let tmpFile = UploadFS.getTempFilePath(fileId);
        let ws = fs.createWriteStream(tmpFile, {flags: 'a'});
        let fields = {uploading: true};
        let progress = parseFloat(req.query.progress);
        if (!isNaN(progress) && progress > 0) {
            fields.progress = Math.min(progress, 1);
        }

        req.on('data', (chunk) => {
            ws.write(chunk);
        });
        req.on('error', (err) => {
            res.writeHead(500);
            res.end();
        });
        req.on('end', Meteor.bindEnvironment(() => {
            // Update completed state
            store.getCollection().update(fileId, {$set: fields});
            ws.end();
        }));
        ws.on('error', (err) => {
            console.error('ufs: cannot write chunk of file "' + fileId + '" (' + err.message + ')');
            fs.unlink(tmpFile, (err) => {
                err && console.error('ufs: cannot delete temp file ' + tmpFile + ' (' + err.message + ')');
            });
            res.writeHead(500);
            res.end();
        });
        ws.on('finish', () => {
            res.writeHead(204, {"Content-Type": 'text/plain'});
            res.end();
        });
    }
    else if (req.method == 'GET') {
        // Get store, file Id and file name
        let regExp = new RegExp('^\/([^\/\?]+)\/([^\/\?]+)(?:\/([^\/\?]+))?$');
        let match = regExp.exec(path);

        if (match !== null) {
            // Get store
            let storeName = match[1];
            let store = UploadFS.getStore(storeName);

            if (!store) {
                res.writeHead(404);
                res.end();
                return;
            }

            if (store.onRead !== null && store.onRead !== undefined && typeof store.onRead !== 'function') {
                console.error('ufs: store "' + storeName + '" onRead is not a function');
                res.writeHead(500);
                res.end();
                return;
            }

            // Remove file extension from file Id
            let index = match[2].indexOf('.');
            let fileId = index !== -1 ? match[2].substr(0, index) : match[2];

            // Get file from database
            let file = store.getCollection().findOne(fileId);
            if (!file) {
                res.writeHead(404);
                res.end();
                return;
            }

            // Simulate read speed
            if (UploadFS.config.simulateReadDelay) {
                Meteor._sleepForMs(UploadFS.config.simulateReadDelay);
            }

            d.run(() => {
                // Check if the file can be accessed
                if (store.onRead.call(store, fileId, file, req, res) !== false) {
                    // Open the file stream
                    let rs = store.getReadStream(fileId, file);
                    let ws = new stream.PassThrough();

                    rs.on('error', Meteor.bindEnvironment((err) => {
                        store.onReadError.call(store, err, fileId, file);
                        res.end();
                    }));
                    ws.on('error', Meteor.bindEnvironment((err) => {
                        store.onReadError.call(store, err, fileId, file);
                        res.end();
                    }));
                    ws.on('close', () => {
                        // Close output stream at the end
                        ws.emit('end');
                    });

                    let headers = {
                        'Content-Type': file.type,
                        'Content-Length': file.size
                    };

                    // Transform stream
                    store.transformRead(rs, ws, fileId, file, req, headers);

                    // Parse headers
                    if (typeof req.headers === 'object') {
                        // Compress data using accept-encoding header
                        if (typeof req.headers['accept-encoding'] === 'string') {
                            let accept = req.headers['accept-encoding'];

                            // Compress with gzip
                            if (accept.match(/\bgzip\b/)) {
                                headers['Content-Encoding'] = 'gzip';
                                delete headers['Content-Length'];
                                res.writeHead(200, headers);
                                ws.pipe(zlib.createGzip()).pipe(res);
                                return;
                            }
                            // Compress with deflate
                            else if (accept.match(/\bdeflate\b/)) {
                                headers['Content-Encoding'] = 'deflate';
                                delete headers['Content-Length'];
                                res.writeHead(200, headers);
                                ws.pipe(zlib.createDeflate()).pipe(res);
                                return;
                            }
                        }
                    }

                    // Send raw data
                    if (!headers['Content-Encoding']) {
                        res.writeHead(200, headers);
                        ws.pipe(res);
                    }

                } else {
                    res.end();
                }
            });
        }
    } else {
        next();
    }
});<|MERGE_RESOLUTION|>--- conflicted
+++ resolved
@@ -58,15 +58,10 @@
     let parsedUrl = URL.parse(req.url);
     let path = parsedUrl.pathname.substr(UploadFS.config.storesPath.length + 1);
 
-<<<<<<< HEAD
-    if (req.method === 'OPTIONS') {
-        res.writeHead(200);
-        res.end();
-=======
     let setCors = ()=> {
         res.setHeader('Access-Control-Allow-Origin', req.headers.origin);
         res.setHeader('Access-Control-Allow-Headers', 'Content-Type');
-    }
+    };
 
     if (req.method === "OPTIONS") {
         let regExp = new RegExp('^\/([^\/\?]+)\/([^\/\?]+)$');
@@ -91,7 +86,6 @@
         setCors();
 
         next();
->>>>>>> e9f39427
     }
     else if (req.method === 'POST') {
         // Get store
@@ -112,11 +106,9 @@
             res.end();
             return;
         }
-<<<<<<< HEAD
-=======
+
         // If a store is found, go ahead and allow the origin
         setCors();
->>>>>>> e9f39427
 
         // Get file
         let fileId = match[2];
